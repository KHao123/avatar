--- conflicted
+++ resolved
@@ -726,109 +726,62 @@
     }
     template <class T>
     bool operator()(T const *const *params, T *residual) const {
-<<<<<<< HEAD
-        
-        Eigen::Matrix<double, Eigen::Dynamic, Eigen::Dynamic> keyClouds(3*commonData.ava.model.numPoints(), commonData.ava.model.numShapeKeys());
+        // Eigen::Matrix<T, 3, Eigen::Dynamic> shapedCloud(3, commonData.ava.model.numPoints());
+        Eigen::Matrix<T, Eigen::Dynamic, 1> shapedCloudVec(3 * commonData.ava.model.numPoints());
+
+        // init baseCloud
+        Eigen::Matrix<double, Eigen::Dynamic, 1> baseCloud(
+            3 * commonData.ava.model.numPoints());
+        baseCloud = commonData.ava.model.baseCloud;
+
+        // init keyClouds
+        Eigen::Matrix<double, Eigen::Dynamic, Eigen::Dynamic> keyClouds(
+            3 * commonData.ava.model.numPoints(), commonData.ava.model.numShapeKeys());
         keyClouds = commonData.ava.model.keyClouds;
-        Eigen::Matrix<double, Eigen::Dynamic, Eigen::Dynamic> baseCloud(3*commonData.ava.model.numPoints(), 1);
-        baseCloud = commonData.ava.model.baseCloud;
-        Eigen::Matrix<double, 3, Eigen::Dynamic> initialJointPos(3, commonData.ava.model.numJoints());
-        initialJointPos = commonData.ava.model.initialJointPos;
-        Eigen::Matrix<double, Eigen::Dynamic, Eigen::Dynamic> jointShapeReg(3*commonData.ava.model.numJoints(), commonData.ava.model.numShapeKeys());
-        jointShapeReg = commonData.ava.model.jointShapeReg;
-        Eigen::Matrix<double, Eigen::Dynamic, Eigen::Dynamic> jointRegressor(commonData.ava.model.numJoints(), commonData.ava.model.numPoints());
-        jointRegressor = commonData.ava.model.jointRegressor;
-        
-        Eigen::Matrix<T, 3, Eigen::Dynamic, 1> shapedCloudVec(3*commonData.ava.model.numPoints(), 1);
+
         Eigen::Map<const Eigen::Matrix<T, Eigen::Dynamic, 1>> wMap(
                 params[commonData.ava.model.numJoints() + 1],
                 commonData.ava.model.numShapeKeys(), 1);
 
-        shapedCloudVec.noalias() = keyClouds * wMap + baseCloud;
-        Eigen::Map<Eigen::Matrix<T, 3, Eigen::Dynamic>> shapedCloud(shapedCloudVec.data(), 3,
-                                        commonData.ava.model.numPoints());
-
-        // Eigen::Matrix<T, 3, Eigen::Dynamic> jointPos(3, commonData.ava.model.numJoints());
+        shapedCloudVec = keyClouds * wMap + baseCloud;
+
+        // init joint regressor
+        Eigen::Matrix<double, Eigen::Dynamic, Eigen::Dynamic> jointRegressor(
+            commonData.ava.model.numPoints(), commonData.ava.model.numJoints());
+        jointRegressor = commonData.ava.model.jointRegressor;
+
+        Eigen::Matrix<T, 3, Eigen::Dynamic> jointPos(3, commonData.ava.model.numJoints());
+        Eigen::Map<Eigen::Matrix<T, 3, Eigen::Dynamic>> shapedCloud(shapedCloudVec.data(), 3, commonData.ava.model.numPoints());
+        jointPos = shapedCloud * jointRegressor.cast<T>(); // very slow
+
+        Eigen::Matrix<T, 12, Eigen::Dynamic> jointTrans(12, commonData.ava.model.numJoints());
+        using TransformMap = Eigen::Map<Eigen::Matrix<T, 3, 4>>;
+        using ConstQuatMap = Eigen::Map<const Eigen::Quaternion<T>>;
+        using ConstVecMap = Eigen::Map<const Eigen::Matrix<T, 3, 1>>;
+
+        Eigen::Map<const Eigen::Matrix<T, 4, Eigen::Dynamic>> rMap(
+                params[1],
+                4, commonData.ava.model.numJoints());
+
+        TransformMap jt0(jointTrans.data());
+        jt0.leftCols(3) = ConstQuatMap(params[0 + 1]).toRotationMatrix();
+        jt0.rightCols(1) = ConstVecMap(rootPos(params[0]));
         
-        
-        // if (commonData.ava.model.useJointShapeRegressor) {
-        //     Eigen::Map<Eigen::Matrix<double, Eigen::Dynamic, 1>> initialJointPosVec(initialJointPos[0],
-        //                                             3 * commonData.ava.model.numJoints());
-        //     Eigen::Map<Eigen::Matrix<T, Eigen::Dynamic, 1>> jointPosVec(jointPos[0],
-        //                                             3 * commonData.ava.model.numJoints());
-        //     jointPosVec = initialJointPosVec + jointShapeReg * wMap;
-        // } else {
-        // jointPos.noalias() = shapedCloud * jointRegressor;
+        // jt0.rightCols<1>() = pMap;  // Root position at center (non-standard!)
+        // for (size_t i = 1; i < model.numJoints(); ++i) {
+        //     TransformMap jti(jointTrans.col(i).data());
+        //     jti.leftCols<3>().noalias() = r[i];
+        //     jti.rightCols<1>().noalias() =
+        //         jointPos.col(i) - jointPos.col(model.parent[i]);
+        //     util::mulAffine<double, Eigen::ColMajor>(
+        //         TransformMap(jointTrans.col(model.parent[i]).data()), jti);
         // }
 
-
-
-        // Eigen::Matrix<T, 3, Eigen::Dynamic> shapedCloud(
-        //     3, commonData.ava.model.numPoints());
-        // Eigen::Map<Eigen::Matrix<T, Eigen::Dynamic, 1>> shapedCloudVec(
-        //     shapedCloud.data(), commonData.ava.model.numShapeKeys());
-
-        Eigen::Matrix<double, Eigen::Dynamic, Eigen::Dynamic> debug_gt(3, commonData.ava.model.numPoints());
-=======
-        Eigen::Matrix<T, 3, Eigen::Dynamic> shapedCloud(
-            3, commonData.ava.model.numPoints());
-        // Eigen::Map<Eigen::Matrix<T, Eigen::Dynamic, 1>> shapedCloudVec(
-        //     shapedCloud.data(), commonData.ava.model.numShapeKeys());
-        Eigen::Map<Eigen::Matrix<T, Eigen::Dynamic, 1>> shapedCloudVec(shapedCloud.data(),
-                                                   3 * shapedCloud.cols());
-
-        // init baseCloud
-        Eigen::Matrix<double, Eigen::Dynamic, 1> baseCloud(
-            3 * shapedCloud.cols());
-        baseCloud = commonData.ava.model.baseCloud;
-
-        // init keyClouds
-        Eigen::Matrix<double, Eigen::Dynamic, Eigen::Dynamic> keyClouds(
-            3 * shapedCloud.cols(), commonData.ava.model.numShapeKeys());
-        keyClouds = commonData.ava.model.keyClouds;
-
-        // Eigen::Matrix<double, Eigen::Dynamic, 1> debug_gt(
-        //         commonData.ava.model.numShapeKeys(), 1);
-        Eigen::Matrix<double, Eigen::Dynamic, 1> debug_gt(
-                3 * shapedCloud.cols(), 1);
->>>>>>> 85580196
+        // std::cout<<"rmap:\n"<<rMap.col(0)<<std::endl;
+        Eigen::Matrix<double, 3, Eigen::Dynamic> debug_gt(
+                3 , commonData.ava.model.numJoints());
         debug_gt.setConstant(1);
-        // debug_gt.array() += 100;
-        // debug_gt << 100;
-        // std::cout << "gt:\n"<<debug_gt << std::endl;
-
-
-        // residual[0] = (wMap-debug_gt).sum();
-        /** Apply shape keys */
-        // Eigen::Map<const Eigen::Matrix<T, Eigen::Dynamic, 1>> wMap(
-        //         params[commonData.ava.model.numJoints() + 1],
-        //         commonData.ava.model.numShapeKeys(), 1);
-        // T xx(10);
-        Eigen::Matrix<double, Eigen::Dynamic, 1> debug_coeff(3*commonData.ava.model.numPoints(), 1);
-        debug_coeff.setConstant(5);
-<<<<<<< HEAD
-        // // wMap = debug_coeff + wMap;
-        // shapedCloudVec += wMap;
-        // shapedCloudVec *= debug_coeff;
-        // // _ARK_PROFILE(SHAPE);
-        residual[0] = (shapedCloud - debug_gt).sum();
-=======
-        
-        std::cout << "keyClouds: " <<commonData.ava.model.keyClouds.rows() << " " << commonData.ava.model.keyClouds.cols() << std::endl;
-        std::cout << "baseCloud: " <<commonData.ava.model.baseCloud.rows() << " " << commonData.ava.model.baseCloud.cols() << std::endl;
-        std::cout << "wMap: " << wMap.rows() << " " << wMap.cols() << std::endl;
-
-        // wMap = debug_coeff + wMap;
-        // shapedCloudVec += commonData.ava.model.keyClouds * wMap;
-        // shapedCloudVec = keyClouds * wMap + baseCloud;
-        shapedCloudVec = keyClouds * wMap + baseCloud;
-        // shapedCloudVec *= commonData.ava.model.keyClouds;
-        // shapedCloudVec.noalias() = model.keyClouds * w + model.baseCloud;
-
-
-        // // _ARK_PROFILE(SHAPE);
-        residual[0] = (shapedCloudVec - debug_gt).cwiseAbs2().sum();
->>>>>>> 85580196
+        residual[0] = (jointPos - debug_gt).cwiseAbs2().sum();
         // /** Apply joint [shape] regressor */
         // Eigen::Matrix<T, 3, Eigen::Dynamic> jointPos =
         //     shapedCloud * commonData.ava.model.jointRegressor.cast<T>();
@@ -1702,7 +1655,9 @@
         for (int i = 0; i < ava.model.numJoints(); ++i) {
             fullParams.push_back(r[i].coeffs().data()); // ava.r 和 r不是一个格式
             kps2d_cost_function->AddParameterBlock(4);
+            
         }
+        
         if (common.shapeEnabled) {
             fullParams.push_back(ava.w.data());
             kps2d_cost_function->AddParameterBlock(ava.model.numShapeKeys());
@@ -1746,6 +1701,7 @@
         ceres::Solve(options, &problem, &summary);  // 35 ms
 
         PROFILE(>> Solve);
+        std::cout << "initial r:\n" << r[0].coeffs().transpose() <<std::endl;
         std::cout<< "debug transl: \n" << ava.p.transpose() << std::endl;
         // std::cout<< "debug pose: \n" << r.transpose() << std::endl;
         std::cout<< "debug shape: \n" << ava.w.transpose() << std::endl;
