--- conflicted
+++ resolved
@@ -744,13 +744,13 @@
                 commonData.ava.model.numShapeKeys(), 1);
 
         // shapedCloudVec = keyClouds * wMap + baseCloud;
-        shapedCloudVec = commonData.ava.model.keyClouds * wMap + commonData.ava.model.baseCloud;
+        shapedCloudVec.noalias() = commonData.ava.model.keyClouds * wMap + commonData.ava.model.baseCloud;
 
         Eigen::Matrix<T, 3, Eigen::Dynamic> jointPos(3, commonData.ava.model.numJoints());
         Eigen::Map<Eigen::Matrix<T, 3, Eigen::Dynamic>> shapedCloud(shapedCloudVec.data(), 3, commonData.ava.model.numPoints());
 
         // BEGIN_PROFILE;
-        jointPos = shapedCloud * commonData.ava.model.jointRegressor; // very slow
+        jointPos.noalias() = shapedCloud * commonData.ava.model.jointRegressor; // very slow
         // PROFILE(>> jointRegressor);
 
         Eigen::Matrix<T, 12, Eigen::Dynamic> jointTrans(12, commonData.ava.model.numJoints());
@@ -796,7 +796,7 @@
 
         Eigen::Matrix<T, 3, Eigen::Dynamic> jointPosFinal(3, commonData.ava.model.numJoints());
         // jointPosFinal = cloud * jointRegressor.cast<T>(); // very slow
-        jointPosFinal = cloud * commonData.ava.model.jointRegressor;
+        jointPosFinal.noalias() = cloud * commonData.ava.model.jointRegressor;
         
         // process prediction
         Eigen::Matrix<T, 2, Eigen::Dynamic> projectedJoints(
@@ -1393,7 +1393,7 @@
 // #endif
 
     // Create separate point cloud for each body part
-    AvatarRenderer renderer(ava, intrin);
+    AvatarRenderer renderer(ava, intrin, "../data/camera_param.json");
     std::vector<bool> pointVisible(ava.cloud.size());
 
     // std::vector<CloudType> partClouds(numParts);
@@ -1587,8 +1587,8 @@
         // }
 
         
-        ceres::CostFunction* kps2d_cost_function = new AutoDiffCostFunction<Kps2dAutoDiffCostFunctor, 1, 227>(
-                                                new Kps2dAutoDiffCostFunctor(common, kps2d_gt));
+        // ceres::CostFunction* kps2d_cost_function = new AutoDiffCostFunction<Kps2dAutoDiffCostFunctor, 1, 227>(
+        //                                         new Kps2dAutoDiffCostFunctor(common, kps2d_gt));
         // DynamicAutoDiffCostFunction<Kps2dAutoDiffCostFunctor> *kps2d_cost_function =
         //     new DynamicAutoDiffCostFunction<Kps2dAutoDiffCostFunctor>(
         //         new Kps2dAutoDiffCostFunctor(common, kps2d_gt));
@@ -1623,7 +1623,7 @@
         }
         kps2d_cost_function->SetNumResiduals(1);
 
-        problem.AddResidualBlock(kps2d_cost_function, NULL, fullParams);
+        // problem.AddResidualBlock(kps2d_cost_function, NULL, fullParams);
 
         /** Scale the function weights according to number of ICP type
          * residuals. Otherwise the function terms become extremely imbalanced
@@ -1690,13 +1690,8 @@
         projectedJoints(0, 0) = pt(0) * common.intrin.fx / pt(2) + common.intrin.cx;
         projectedJoints(1, 0) = pt(1) * common.intrin.fy / pt(2) + common.intrin.cy;
         std::cout << "wrist : " << projectedJoints.transpose()
-<<<<<<< HEAD
-                    << " -> " <<  "354,361" << "\n";
+                    << " -> " <<  hand_right_kps2d.col(0).transpose() << "\n";
         // getchar();
-=======
-                    << " -> " <<  hand_right_kps2d.col(0).transpose() << "\n";
-        getchar();
->>>>>>> 7de04661
         // std::cout << ava.w.transpose() << "\n";
 
         /*
