--- conflicted
+++ resolved
@@ -894,15 +894,10 @@
         Eigen::Matrix<T, 3, Eigen::Dynamic> jointPosFinal(3, commonData.ava.model.numJoints()+15);
         // jointPosFinal = cloud * jointRegressor.cast<T>(); // very slow
         jointPosFinal.leftCols(commonData.ava.model.numJoints()).noalias() = cloud * commonData.ava.model.jointRegressor;
-<<<<<<< HEAD
         // add extra joint for smplh
         // int extra_id[] = {332, 6260, 2800, 4071, 583, 2746, 2319, 2445, 2556, 2673, 6191, 5782, 5905, 6016, 6133};
         // add extra joint for smplx
         int extra_id[] = {9120, 9929, 9448, 616, 6, 5361, 4933, 5058, 5169, 5286, 8079, 7669, 7794, 7905, 8022};
-=======
-        // add extra joint for smplh (face, left_hand, right_hand)
-        int extra_id[] = {332, 6260, 2800, 4071, 583, 2746, 2319, 2445, 2556, 2673, 6191, 5782, 5905, 6016, 6133};
->>>>>>> 24393384
         for(int i=0;i<15;i++){
             jointPosFinal.col(i+55).noalias() = cloud.col(extra_id[i]);
         }
